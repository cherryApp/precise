--- conflicted
+++ resolved
@@ -185,13 +185,9 @@
 		return a, util.CmdHandler(dialogs.OpenDialogMsg{
 			Model: quit.NewQuitDialog(),
 		})
-<<<<<<< HEAD
-	case util.ToggleHelpMsg:
-=======
 	case commands.ToggleYoloModeMsg:
 		a.app.Permissions.SetSkipRequests(!a.app.Permissions.SkipRequests())
 	case commands.ToggleHelpMsg:
->>>>>>> 4d3b1d91
 		a.status.ToggleFullHelp()
 		a.showingFullHelp = !a.showingFullHelp
 		return a, a.handleWindowResize(a.wWidth, a.wHeight)
