package header

import (
	"fmt"
	"strings"

	tea "github.com/charmbracelet/bubbletea/v2"
	"github.com/charmbracelet/crush/internal/config"
	"github.com/charmbracelet/crush/internal/fsext"
	"github.com/charmbracelet/crush/internal/lsp"
	"github.com/charmbracelet/crush/internal/lsp/protocol"
	"github.com/charmbracelet/crush/internal/pubsub"
	"github.com/charmbracelet/crush/internal/session"
	"github.com/charmbracelet/crush/internal/tui/styles"
	"github.com/charmbracelet/crush/internal/tui/util"
	"github.com/charmbracelet/lipgloss/v2"
	"github.com/charmbracelet/x/ansi"
)

type Header interface {
	util.Model
	SetSession(session session.Session) tea.Cmd
	SetWidth(width int) tea.Cmd
	SetDetailsOpen(open bool)
	ShowingDetails() bool
}

type header struct {
	width       int
	session     session.Session
	lspClients  map[string]*lsp.Client
	detailsOpen bool
}

func New(lspClients map[string]*lsp.Client) Header {
	return &header{
		lspClients: lspClients,
		width:      0,
	}
}

func (h *header) Init() tea.Cmd {
	return nil
}

func (h *header) Update(msg tea.Msg) (tea.Model, tea.Cmd) {
	switch msg := msg.(type) {
	case pubsub.Event[session.Session]:
		if msg.Type == pubsub.UpdatedEvent {
			if h.session.ID == msg.Payload.ID {
				h.session = msg.Payload
			}
		}
	}
	return h, nil
}

func (h *header) View() string {
	if h.session.ID == "" {
		return ""
	}

	const (
		gap          = " "
		diag         = "╱"
		minDiags     = 3
		leftPadding  = 1
		rightPadding = 1
	)

	t := styles.CurrentTheme()
<<<<<<< HEAD
	details := p.details()
	parts := []string{
		t.S().Base.Foreground(t.Secondary).Render("CherryApp"),
		" ",
		styles.ApplyBoldForegroundGrad("Precise powered by CRUSH", t.Secondary, t.Primary),
		" ",
	}
=======
>>>>>>> 4d3b1d91

	var b strings.Builder

	b.WriteString(t.S().Base.Foreground(t.Secondary).Render("Charm™"))
	b.WriteString(gap)
	b.WriteString(styles.ApplyBoldForegroundGrad("CRUSH", t.Secondary, t.Primary))
	b.WriteString(gap)

	availDetailWidth := h.width - leftPadding - rightPadding - lipgloss.Width(b.String()) - minDiags
	details := h.details(availDetailWidth)

	remainingWidth := h.width -
		lipgloss.Width(b.String()) -
		lipgloss.Width(details) -
		leftPadding -
		rightPadding

	if remainingWidth > 0 {
		b.WriteString(t.S().Base.Foreground(t.Primary).Render(
			strings.Repeat(diag, max(minDiags, remainingWidth)),
		))
		b.WriteString(gap)
	}

	b.WriteString(details)

	return t.S().Base.Padding(0, rightPadding, 0, leftPadding).Render(b.String())
}

func (h *header) details(availWidth int) string {
	s := styles.CurrentTheme().S()

	var parts []string

	errorCount := 0
	for _, l := range h.lspClients {
		for _, diagnostics := range l.GetDiagnostics() {
			for _, diagnostic := range diagnostics {
				if diagnostic.Severity == protocol.SeverityError {
					errorCount++
				}
			}
		}
	}

	if errorCount > 0 {
		parts = append(parts, s.Error.Render(fmt.Sprintf("%s%d", styles.ErrorIcon, errorCount)))
	}

	agentCfg := config.Get().Agents["coder"]
	model := config.Get().GetModelByType(agentCfg.Model)
	percentage := (float64(h.session.CompletionTokens+h.session.PromptTokens) / float64(model.ContextWindow)) * 100
	formattedPercentage := s.Muted.Render(fmt.Sprintf("%d%%", int(percentage)))
	parts = append(parts, formattedPercentage)

	const keystroke = "ctrl+d"
	if h.detailsOpen {
		parts = append(parts, s.Muted.Render(keystroke)+s.Subtle.Render(" close"))
	} else {
		parts = append(parts, s.Muted.Render(keystroke)+s.Subtle.Render(" open "))
	}

	dot := s.Subtle.Render(" • ")
	metadata := strings.Join(parts, dot)
	metadata = dot + metadata

	// Truncate cwd if necessary, and insert it at the beginning.
	const dirTrimLimit = 4
	cwd := fsext.DirTrim(fsext.PrettyPath(config.Get().WorkingDir()), dirTrimLimit)
	cwd = ansi.Truncate(cwd, max(0, availWidth-lipgloss.Width(metadata)), "…")
	cwd = s.Muted.Render(cwd)

	return cwd + metadata
}

func (h *header) SetDetailsOpen(open bool) {
	h.detailsOpen = open
}

// SetSession implements Header.
func (h *header) SetSession(session session.Session) tea.Cmd {
	h.session = session
	return nil
}

// SetWidth implements Header.
func (h *header) SetWidth(width int) tea.Cmd {
	h.width = width
	return nil
}

// ShowingDetails implements Header.
func (h *header) ShowingDetails() bool {
	return h.detailsOpen
}<|MERGE_RESOLUTION|>--- conflicted
+++ resolved
@@ -69,22 +69,12 @@
 	)
 
 	t := styles.CurrentTheme()
-<<<<<<< HEAD
-	details := p.details()
-	parts := []string{
-		t.S().Base.Foreground(t.Secondary).Render("CherryApp"),
-		" ",
-		styles.ApplyBoldForegroundGrad("Precise powered by CRUSH", t.Secondary, t.Primary),
-		" ",
-	}
-=======
->>>>>>> 4d3b1d91
 
 	var b strings.Builder
 
-	b.WriteString(t.S().Base.Foreground(t.Secondary).Render("Charm™"))
+	b.WriteString(t.S().Base.Foreground(t.Secondary).Render("CherryApp"))
 	b.WriteString(gap)
-	b.WriteString(styles.ApplyBoldForegroundGrad("CRUSH", t.Secondary, t.Primary))
+	b.WriteString(styles.ApplyBoldForegroundGrad("Precise", t.Secondary, t.Primary))
 	b.WriteString(gap)
 
 	availDetailWidth := h.width - leftPadding - rightPadding - lipgloss.Width(b.String()) - minDiags
